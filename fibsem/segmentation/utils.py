from PIL import Image
import glob
import os
from tqdm import tqdm

<<<<<<< HEAD
def convert_img_size(path_ini, img_size, path_save=None, inference=False):
=======
def convert_img_size(path_ini, img_size, path_save=None):
    """converts image to defined image size"""
>>>>>>> 2ccb4335
    if path_save == None:
        path_save = path_ini

    if not inference:
        masks_sorted = sorted(glob.glob(os.path.join(path_ini, "labels", "*.tif*")))

    images_sorted = sorted(glob.glob(os.path.join(path_ini, "images", "*.tif*")))
    

    pil_size = [img_size[1], img_size[0]]

    for x, (im, label) in tqdm(enumerate(zip(images_sorted, masks_sorted))):
        num_file = str(x).zfill(9) 
        path = path_save

        if not os.path.exists(path):
            os.mkdir(path)

        im = Image.open(im)
        im = im.resize(pil_size)
        im.save(os.path.join(path, "images", f"{num_file}.tiff"))  # or 'test.tif'

        if not inference:
            label = Image.open(label)
            label = label.resize(pil_size)
            label.save(os.path.join(path, "labels", f"{num_file}.tiff"))  # or 'test.tif'

<<<<<<< HEAD
def convert_to_tiff(path_ini, img_ext, lab_ext, path_save=None, inference=False):
=======
def convert_to_tiff(path_ini, img_ext, lab_ext, path_save=None):
    """converts images to tiff"""
>>>>>>> 2ccb4335
    if path_save == None:
        path_save = path_ini

    images_sorted = sorted(glob.glob(os.path.join(path_ini, "images", f"*.{img_ext}")))
    if not inference:
        masks_sorted = sorted(glob.glob(os.path.join(path_ini, "labels", f"*.{lab_ext}")))

    for x, (im, label) in enumerate(zip(images_sorted, masks_sorted)):
        num_file = str(x).zfill(9) 
        path = path_save
        
        if not os.path.exists(path):
            os.mkdir(path)

        im = Image.open(im)
        im.save(os.path.join(path, "images", f"{num_file}.tiff"))  # or 'test.tif'

        if not inference:
            label = Image.open(label)
            label.save(os.path.join(path, "labels", f"{num_file}.tiff"))  # or 'test.tif'

# def convert_to_folders(img_dir, label_dir, save_path, img_extension, label_extension):
#     images_sorted = sorted(glob.glob(os.path.join(img_dir, f"*.{img_extension}")))
#     masks_sorted = sorted(glob.glob(os.path.join(label_dir, f"*.{label_extension}")))

#     for x, (im, label) in enumerate(zip(images_sorted, masks_sorted)):
#         num_folder = str(x).zfill(9) 
#         path = os.path.join(save_path, num_folder)  
        
#         if not os.path.exists(path):
#             os.mkdir(path)

#         im = Image.open(im)
#         im.save(os.path.join(path, "image.tiff"))  # or 'test.tif'

#         label = Image.open(label)
#         label.save(os.path.join(path, "label.tiff"))  # or 'test.tif'

import numpy as np
<<<<<<< HEAD
def convert_to_grayscale(path_ini, path_save=None, inference=False):
    images_sorted = sorted(glob.glob(os.path.join(path_ini, "images", "*.tif*")))
=======
def convert_to_grayscale(data_dir, save_dir=None):
    """converts images to grayscale"""
    images_sorted = sorted(glob.glob(os.path.join(data_dir, "**", "image.tif*")))
    masks_sorted = sorted(glob.glob(os.path.join(data_dir, "**", "label.tif*")))
>>>>>>> 2ccb4335

    if not inference:
        masks_sorted = sorted(glob.glob(os.path.join(path_ini, "labels", "*.tif*")))

    if path_save == None:
        path_save = path_ini

    for x, (im, label) in enumerate(zip(images_sorted, masks_sorted)):
        num_file = str(x).zfill(9) 
        path = path_save
        
        if not os.path.exists(path):
            os.mkdir(path)

        im = Image.open(im)
        im = Image.fromarray(np.array(im)[:,:,0])
        im.save(os.path.join(path, "images", f"{num_file}.tiff"))  # or 'test.tif'

        if not inference:
            label = Image.open(label)
            label.save(os.path.join(path, "labels", f"{num_file}.tiff"))  # or 'test.tif'

def convert_to_grayscale_inference(data_dir, save_dir=None):
    images_sorted = sorted(glob.glob(os.path.join(data_dir, "*.tif*")))

    if save_dir == None:
        save_dir = data_dir

    for x, im in enumerate(images_sorted):
        save_name = str(x).zfill(5) 
        path = save_dir
        
        if not os.path.exists(path):
            os.mkdir(path)

        im = Image.open(im)
        im = Image.fromarray(np.array(im)[:,:,0])
        im.save(os.path.join(path, f"{save_name}.tiff"))  # or 'test.tif'

def pad_inference(data_dir, save_dir=None):
    images_sorted = sorted(glob.glob(os.path.join(data_dir, "*.tif*")))

    if save_dir == None:
        save_dir = data_dir

    for x, im in enumerate(images_sorted):
        save_name = str(x).zfill(5) 
        path = save_dir
        
        if not os.path.exists(path):
            os.mkdir(path)

        im = Image.open(im)
        im = np.array(im)

        r1, r2 = round_to_32_pad(im.shape[0])
        c1,c2 = round_to_32_pad(im.shape[1])

        im = Image.fromarray(np.pad(im,pad_width=((r1,r2),(c1,c2))))

        im.save(os.path.join(path, f"{save_name}.tiff"))  # or 'test.tif'

def round_to_32_pad(num:int)->tuple[int,int]:
    """Rounds up an integer to the nearest multiple of 32. The difference
    between the number and its nearest multiple of 32 is then split in half
    and provided. This function is used to easily calculate padding values 
    when padding images for suitability with PyTorch NN

    e.g. if num == 60
    then closest is 64 and two values returned will be 2 and 2
    if num == 61, then values returned will be 1 and 2

    Args:
        num (int): value of dimension

    Returns:
        tuple[int,int]:  
    """

    m1 = -(-num//32)
    m2 = 32*m1

    val = m2 - num
    if val % 2 == 0:
        x1,x2 = val/2,val/2
    else:
        x1 = round(val/2)
        x2 = val - x1

    return int(x1),int(x2)

def pad_data(data_dir):
    """converts image size to multiple of 32"""
    images_sorted = sorted(glob.glob(os.path.join(data_dir, "**", "image.tif*")))
    masks_sorted = sorted(glob.glob(os.path.join(data_dir, "**", "label.tif*")))

    for x, (im, label) in enumerate(zip(images_sorted, masks_sorted)):
        num_folder = str(x).zfill(9) 
        path = os.path.join(data_dir, num_folder)  
        
        if not os.path.exists(path):
            os.mkdir(path)

        im = Image.open(im)
        im = np.array(im)

        r1, r2 = round_to_32_pad(im.shape[0])
        c1,c2 = round_to_32_pad(im.shape[1])

        im = Image.fromarray(np.pad(im,pad_width=((r1,r2),(c1,c2))))

        im.save(os.path.join(path, "image.tiff"))  # or 'test.tif'

        label = Image.open(label)

        r1, r2 = round_to_32_pad(label.shape[0])
        c1,c2 = round_to_32_pad(label.shape[1])
        
        label = Image.fromarray(np.pad(label,pad_width=((r1,r2),(c1,c2))))

        label = Image.fromarray(np.pad(label,pad_width=((r1,r2),(c1,c2))))

        label.save(os.path.join(path, "label.tiff"))  # or 'test.tif'

def convert_labels_to_index(data_dir):
    images_sorted = sorted(glob.glob(os.path.join(data_dir, "**", "image.tif*")))
    masks_sorted = sorted(glob.glob(os.path.join(data_dir, "**", "label.tif*")))

    for x, (im, label) in enumerate(zip(images_sorted, masks_sorted)):
        num_folder = str(x).zfill(9) 
        path = os.path.join(data_dir, num_folder)  
        
        if not os.path.exists(path):
            os.mkdir(path)<|MERGE_RESOLUTION|>--- conflicted
+++ resolved
@@ -3,12 +3,8 @@
 import os
 from tqdm import tqdm
 
-<<<<<<< HEAD
 def convert_img_size(path_ini, img_size, path_save=None, inference=False):
-=======
-def convert_img_size(path_ini, img_size, path_save=None):
     """converts image to defined image size"""
->>>>>>> 2ccb4335
     if path_save == None:
         path_save = path_ini
 
@@ -36,12 +32,8 @@
             label = label.resize(pil_size)
             label.save(os.path.join(path, "labels", f"{num_file}.tiff"))  # or 'test.tif'
 
-<<<<<<< HEAD
 def convert_to_tiff(path_ini, img_ext, lab_ext, path_save=None, inference=False):
-=======
-def convert_to_tiff(path_ini, img_ext, lab_ext, path_save=None):
     """converts images to tiff"""
->>>>>>> 2ccb4335
     if path_save == None:
         path_save = path_ini
 
@@ -81,15 +73,9 @@
 #         label.save(os.path.join(path, "label.tiff"))  # or 'test.tif'
 
 import numpy as np
-<<<<<<< HEAD
 def convert_to_grayscale(path_ini, path_save=None, inference=False):
+    """converts images to grayscale"""
     images_sorted = sorted(glob.glob(os.path.join(path_ini, "images", "*.tif*")))
-=======
-def convert_to_grayscale(data_dir, save_dir=None):
-    """converts images to grayscale"""
-    images_sorted = sorted(glob.glob(os.path.join(data_dir, "**", "image.tif*")))
-    masks_sorted = sorted(glob.glob(os.path.join(data_dir, "**", "label.tif*")))
->>>>>>> 2ccb4335
 
     if not inference:
         masks_sorted = sorted(glob.glob(os.path.join(path_ini, "labels", "*.tif*")))
