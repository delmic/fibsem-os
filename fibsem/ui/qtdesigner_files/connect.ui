--- conflicted
+++ resolved
@@ -29,22 +29,14 @@
       <x>0</x>
       <y>0</y>
       <width>451</width>
-<<<<<<< HEAD
-      <height>471</height>
-=======
       <height>461</height>
->>>>>>> 613121f5
      </rect>
     </property>
     <property name="autoFillBackground">
      <bool>true</bool>
     </property>
     <property name="currentIndex">
-<<<<<<< HEAD
-     <number>3</number>
-=======
      <number>1</number>
->>>>>>> 613121f5
     </property>
     <widget class="QWidget" name="Connection">
      <attribute name="title">
@@ -768,257 +760,6 @@
       </layout>
      </widget>
     </widget>
-<<<<<<< HEAD
-    <widget class="QWidget" name="tab">
-     <attribute name="title">
-      <string>Milling</string>
-     </attribute>
-     <widget class="QWidget" name="verticalLayoutWidget_3">
-      <property name="geometry">
-       <rect>
-        <x>-1</x>
-        <y>-1</y>
-        <width>451</width>
-        <height>441</height>
-       </rect>
-      </property>
-      <layout class="QVBoxLayout" name="verticalLayout_3">
-       <item>
-        <layout class="QGridLayout" name="gridLayout_3">
-         <item row="4" column="3">
-          <widget class="QLabel" name="label_6">
-           <property name="text">
-            <string>Center Y:</string>
-           </property>
-          </widget>
-         </item>
-         <item row="2" column="3">
-          <widget class="QLabel" name="label_8">
-           <property name="text">
-            <string>Height:</string>
-           </property>
-          </widget>
-         </item>
-         <item row="5" column="1">
-          <widget class="QDoubleSpinBox" name="doubleSpinBox_milling_current"/>
-         </item>
-         <item row="3" column="3">
-          <widget class="QLabel" name="label_43">
-           <property name="text">
-            <string>Rotation:</string>
-           </property>
-          </widget>
-         </item>
-         <item row="2" column="5">
-          <widget class="QLabel" name="label_50">
-           <property name="text">
-            <string>mm</string>
-           </property>
-          </widget>
-         </item>
-         <item row="4" column="1">
-          <widget class="QDoubleSpinBox" name="doubleSpinBox_center_x"/>
-         </item>
-         <item row="4" column="0">
-          <widget class="QLabel" name="label_4">
-           <property name="text">
-            <string>Center X:</string>
-           </property>
-          </widget>
-         </item>
-         <item row="3" column="5">
-          <widget class="QLabel" name="label_51">
-           <property name="text">
-            <string>degrees</string>
-           </property>
-          </widget>
-         </item>
-         <item row="4" column="4">
-          <widget class="QDoubleSpinBox" name="doubleSpinBox_center_y"/>
-         </item>
-         <item row="2" column="4">
-          <widget class="QDoubleSpinBox" name="doubleSpinBox_height"/>
-         </item>
-         <item row="4" column="2">
-          <widget class="QLabel" name="label_48">
-           <property name="text">
-            <string>mm</string>
-           </property>
-          </widget>
-         </item>
-         <item row="5" column="3">
-          <widget class="QLabel" name="label_45">
-           <property name="text">
-            <string>Scan Direction:</string>
-           </property>
-          </widget>
-         </item>
-         <item row="3" column="0">
-          <widget class="QLabel" name="label_9">
-           <property name="text">
-            <string>Depth:</string>
-           </property>
-          </widget>
-         </item>
-         <item row="3" column="4">
-          <widget class="QDoubleSpinBox" name="doubleSpinBox_rotation"/>
-         </item>
-         <item row="5" column="4">
-          <widget class="QComboBox" name="comboBox_scan_direction">
-           <item>
-            <property name="text">
-             <string>TopToBottom</string>
-            </property>
-           </item>
-           <item>
-            <property name="text">
-             <string>BottomToTop</string>
-            </property>
-           </item>
-           <item>
-            <property name="text">
-             <string>ZigZag</string>
-            </property>
-           </item>
-          </widget>
-         </item>
-         <item row="3" column="2">
-          <widget class="QLabel" name="label_47">
-           <property name="text">
-            <string>mm</string>
-           </property>
-          </widget>
-         </item>
-         <item row="5" column="0">
-          <widget class="QLabel" name="label_44">
-           <property name="text">
-            <string>Milling Current:</string>
-           </property>
-          </widget>
-         </item>
-         <item row="3" column="1">
-          <widget class="QDoubleSpinBox" name="doubleSpinBox_width_2"/>
-         </item>
-         <item row="2" column="1">
-          <widget class="QDoubleSpinBox" name="doubleSpinBox_width"/>
-         </item>
-         <item row="2" column="0">
-          <widget class="QLabel" name="label_7">
-           <property name="text">
-            <string>Width:</string>
-           </property>
-          </widget>
-         </item>
-         <item row="4" column="5">
-          <widget class="QLabel" name="label_52">
-           <property name="text">
-            <string>mm</string>
-           </property>
-          </widget>
-         </item>
-         <item row="2" column="2">
-          <widget class="QLabel" name="label_46">
-           <property name="text">
-            <string>mm</string>
-           </property>
-          </widget>
-         </item>
-         <item row="5" column="2">
-          <widget class="QLabel" name="label_49">
-           <property name="text">
-            <string>mA</string>
-           </property>
-          </widget>
-         </item>
-         <item row="6" column="0" colspan="2">
-          <widget class="QLabel" name="label_53">
-           <property name="text">
-            <string>Clean cross section:</string>
-           </property>
-          </widget>
-         </item>
-         <item row="6" column="2">
-          <widget class="QCheckBox" name="checkBox_cross_section">
-           <property name="text">
-            <string/>
-           </property>
-          </widget>
-         </item>
-         <item row="0" column="0" colspan="6">
-          <widget class="QLabel" name="label_2">
-           <property name="font">
-            <font>
-             <pointsize>12</pointsize>
-             <weight>75</weight>
-             <bold>true</bold>
-            </font>
-           </property>
-           <property name="text">
-            <string>Milling Settings</string>
-           </property>
-           <property name="alignment">
-            <set>Qt::AlignCenter</set>
-           </property>
-          </widget>
-         </item>
-         <item row="6" column="3">
-          <widget class="QLabel" name="label_54">
-           <property name="text">
-            <string>Pattern:</string>
-           </property>
-          </widget>
-         </item>
-         <item row="6" column="4">
-          <widget class="QComboBox" name="comboBox_pattern">
-           <item>
-            <property name="text">
-             <string>Rectangle</string>
-            </property>
-           </item>
-           <item>
-            <property name="text">
-             <string>Also Rectangle</string>
-            </property>
-           </item>
-           <item>
-            <property name="text">
-             <string>Another Rectangle</string>
-            </property>
-           </item>
-           <item>
-            <property name="text">
-             <string>One Rectangle Please</string>
-            </property>
-           </item>
-          </widget>
-         </item>
-        </layout>
-       </item>
-       <item>
-        <widget class="QPushButton" name="pushButton_milling">
-         <property name="text">
-          <string>Start Milling</string>
-         </property>
-        </widget>
-       </item>
-       <item>
-        <spacer name="verticalSpacer">
-         <property name="orientation">
-          <enum>Qt::Vertical</enum>
-         </property>
-         <property name="sizeHint" stdset="0">
-          <size>
-           <width>20</width>
-           <height>40</height>
-          </size>
-         </property>
-        </spacer>
-       </item>
-      </layout>
-     </widget>
-    </widget>
-=======
->>>>>>> 613121f5
    </widget>
    <widget class="QWidget" name="verticalLayoutWidget_2">
     <property name="geometry">
