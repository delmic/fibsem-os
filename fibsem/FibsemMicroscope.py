from abc import ABC, abstractmethod
import copy
import logging
import datetime
import numpy as np

TESCAN_ENABLED = True
THERMO_ENABLED = False

if TESCAN_ENABLED:
    from tescanautomation import Automation
    from tescanautomation.SEM import HVBeamStatus as SEMStatus
    from tescanautomation.Common import Bpp
    from tescanautomation.GUI import SEMInfobar
    import re

if THERMO_ENABLED:
    from autoscript_sdb_microscope_client.structures import GrabFrameSettings
    from autoscript_sdb_microscope_client.enumerations import CoordinateSystem
    from autoscript_sdb_microscope_client import SdbMicroscopeClient

import sys

from fibsem.structures import BeamType, ImageSettings, Point, FibsemImage, FibsemImageMetadata, MicroscopeState, BeamSettings, FibsemStagePosition


class FibsemMicroscope(ABC):
    """Abstract class containing all the core microscope functionalities"""

    @abstractmethod
    def connect_to_microscope(self):
        pass

    @abstractmethod
    def disconnect(self):
        pass

    @abstractmethod
    def acquire_image(self):
        pass

    @abstractmethod
    def last_image(self):
        pass

    @abstractmethod
    def autocontrast(self):
        pass

class ThermoMicroscope(FibsemMicroscope):
    """ThermoFisher Microscope class, uses FibsemMicroscope as blueprint

    Args:
        FibsemMicroscope (ABC): abstract implementation
    """

    def __init__(self):
        self.connection = SdbMicroscopeClient()

    def disconnect(self):
        self.connection.disconnect()
        

    # @classmethod
    def connect_to_microscope(self, ip_address: str, port: int = 7520) -> None:
        """Connect to a Thermo Fisher microscope at a specified I.P. Address and Port

        Args:
            ip_address (str): I.P. Address of microscope
            port (int): port of microscope (default: 7520)
        """
        try:
            # TODO: get the port
            logging.info(f"Microscope client connecting to [{ip_address}:{port}]")
            self.connection.connect(host=ip_address, port=port)
            logging.info(f"Microscope client connected to [{ip_address}:{port}]")
        except Exception as e:
            logging.error(f"Unable to connect to the microscope: {e}")

    def acquire_image(
        self, image_settings=ImageSettings
    ) -> FibsemImage:
        """Acquire a new image.

        Args:
            settings (GrabFrameSettings, optional): frame grab settings. Defaults to None.
            beam_type (BeamType, optional): imaging beam type. Defaults to BeamType.ELECTRON.

        Returns:
            AdornedImage: new image
        """
        # set frame settings
        frame_settings = GrabFrameSettings(
            resolution=image_settings.resolution,
            dwell_time=image_settings.dwell_time,
            reduced_area=image_settings.reduced_area,
        )

        if image_settings.beam_type == BeamType.ELECTRON:
            hfw_limits = self.connection.beams.electron_beam.horizontal_field_width.limits
            image_settings.hfw = np.clip(image_settings.hfw, hfw_limits.min, hfw_limits.max)
            self.connection.beams.electron_beam.horizontal_field_width.value = image_settings.hfw
    
        if image_settings.beam_type == BeamType.ION:
            hfw_limits = self.connection.beams.ion_beam.horizontal_field_width.limits
            image_settings.hfw = np.clip(image_settings.hfw, hfw_limits.min, hfw_limits.max)
            self.connection.beams.ion_beam.horizontal_field_width.value = image_settings.hfw


        logging.info(f"acquiring new {image_settings.beam_type.name} image.")
        self.connection.imaging.set_active_view(image_settings.beam_type.value)
        self.connection.imaging.set_active_device(image_settings.beam_type.value)
        image = self.connection.imaging.grab_frame(frame_settings)

        state = self.get_current_microscope_state()

        fibsem_image = FibsemImage.fromAdornedImage(copy.deepcopy(image), copy.deepcopy(image_settings), copy.deepcopy(state))

        return fibsem_image

    def last_image(self, beam_type: BeamType = BeamType.ELECTRON) -> FibsemImage:
        """Get the last previously acquired image.

        Args:
            microscope (SdbMicroscopeClient):  autoscript microscope instance
            beam_type (BeamType, optional): imaging beam type. Defaults to BeamType.ELECTRON.

        Returns:
            AdornedImage: last image
        """

        self.connection.imaging.set_active_view(beam_type.value)
        self.connection.imaging.set_active_device(beam_type.value)
        image = self.connection.imaging.get_image()

        state = self.get_current_microscope_state()

        image_settings = FibsemImageMetadata.image_settings_from_adorned(image, beam_type)

        fibsem_image = FibsemImage.fromAdornedImage(image, image_settings, state)

        return fibsem_image
    
    def autocontrast(self, beam_type=BeamType.ELECTRON) -> None:
        """Automatically adjust the microscope image contrast."""
        self.connection.imaging.set_active_view(beam_type.value)
        self.connection.auto_functions.run_auto_cb()

    def reset_beam_shifts(self):
        """Set the beam shift to zero for the electron and ion beams

        Args:
            microscope (SdbMicroscopeClient): Autoscript microscope object
        """
        from autoscript_sdb_microscope_client.structures import Point

        # reset zero beamshift
        logging.debug(
            f"reseting ebeam shift to (0, 0) from: {self.connection.beams.electron_beam.beam_shift.value}"
        )
        self.connection.beams.electron_beam.beam_shift.value = Point(0, 0)
        logging.debug(
            f"reseting ibeam shift to (0, 0) from: {self.connection.beams.electron_beam.beam_shift.value}"
        )
        self.connection.beams.ion_beam.beam_shift.value = Point(0, 0)
        logging.debug(f"reset beam shifts to zero complete")

    def get_stage_position(self):
        self.connection.specimen.stage.set_default_coordinate_system(CoordinateSystem.RAW)
        stage_position = self.connection.specimen.stage.current_position
        self.connection.specimen.stage.set_default_coordinate_system(CoordinateSystem.SPECIMEN)
        return stage_position

    def get_current_microscope_state(self) -> MicroscopeState:
        """Get the current microscope state

        Returns:
            MicroscopeState: current microscope state
        """

        current_microscope_state = MicroscopeState(
            timestamp=datetime.datetime.timestamp(datetime.datetime.now()),
            # get absolute stage coordinates (RAW)
            absolute_position= self.get_stage_position(),
            # electron beam settings
            eb_settings=BeamSettings(
                beam_type=BeamType.ELECTRON,
                working_distance=self.connection.beams.electron_beam.working_distance.value,
                beam_current=self.connection.beams.electron_beam.beam_current.value,
                hfw=self.connection.beams.electron_beam.horizontal_field_width.value,
                resolution=self.connection.beams.electron_beam.scanning.resolution.value,
                dwell_time=self.connection.beams.electron_beam.scanning.dwell_time.value,
            ),
            # ion beam settings
            ib_settings=BeamSettings(
                beam_type=BeamType.ION,
                working_distance=self.connection.beams.ion_beam.working_distance.value,
                beam_current=self.connection.beams.ion_beam.beam_current.value,
                hfw=self.connection.beams.ion_beam.horizontal_field_width.value,
                resolution=self.connection.beams.ion_beam.scanning.resolution.value,
                dwell_time=self.connection.beams.ion_beam.scanning.dwell_time.value,
            ),
        )

        return current_microscope_state


class TescanMicroscope(FibsemMicroscope):
    """TESCAN Microscope class, uses FibsemMicroscope as blueprint

    Args:
        FibsemMicroscope (ABC): abstract implementation
    """

    def __init__(self,ip_address: str ='localhost'):
        self.connection = Automation(ip_address)

    def disconnect(self):
        self.connection.Disconnect()
        

    # @classmethod
    def connect_to_microscope(self, ip_address: str, port: int = 8300) -> None:
        self.connection = Automation(ip_address,port)

    def acquire_image(
        self, image_settings=ImageSettings
    ) -> FibsemImage:
<<<<<<< HEAD
        if image_settings.beam_type == BeamType.ELECTRON:
            image = self.get_eb_image(image_settings)
        if image_settings.beam_type == BeamType.ION:
            image = self.get_ib_image(image_settings)
=======
        if image_settings.beam_type.name == BeamType.ELECTRON:
            image = self._get_eb_image(image_settings)
        if image_settings.beam_type.name == BeamType.ION:
            image = self._get_ib_image(image_settings)
>>>>>>> c1b0e573
        return image

    def _get_eb_image(self, image_settings =ImageSettings) -> FibsemImage:
        # At first make sure the beam is ON
        self.connection.SEM.Beam.On()
        # important: stop the scanning before we start scanning or before automatic procedures,
        # even before we configure the detectors
        self.connection.SEM.Scan.Stop()
        # Select the detector for image i.e.:
        # 1. assign the detector to a channel
        # 2. enable the channel for acquisition
        detector = self.connection.SEM.Detector.SESuitable()
        self.connection.SEM.Detector.Set(0, detector, Bpp.Grayscale_16_bit)

        #resolution
        numbers = re.findall(r'\d+', image_settings.resolution)
        imageWidth = int(numbers[0])
        imageHeight = int(numbers[1])

        image = self.connection.SEM.Scan.AcquireImageFromChannel(0, imageWidth, imageHeight, 1000)

        microscope_state = MicroscopeState(
            timestamp= datetime.datetime.timestamp(datetime.datetime.now()),
            absolute_position= FibsemStagePosition(
                x = image.Header["SEM"]["StageX"],
                y = image.Header["SEM"]["StageY"],
                z = image.Header["SEM"]["StageZ"],
                r = image.Header["SEM"]["StageRotation"],
                t = image.Header["SEM"]["StageTilt"],
                coordinate_system= "Raw",
            ),
            eb_settings = BeamSettings(beam_type=BeamType.ELECTRON, 
                working_distance=image.Header["SEM"]["WD"],
                beam_current = image.Header["SEM"]["BeamCurrent"],
                resolution = "{}x{}".format(imageWidth,imageHeight),
                dwell_time = image.Header["SEM"]["DwellTime"],
                stigmation= Point(image.Header["SEM"]["StigmatorX"], image.Header["SEM"]["StigmatorY"]),
                shift=Point(image.Header["SEM"]["GunShiftX"], image.Header["SEM"]["GunShiftY"]),
                ), 
            ib_settings = BeamSettings(beam_type=BeamType.ION)
        )

        fibsem_image = FibsemImage()
        fibsem_image = FibsemImage.fromTescanImage(image, image_settings, microscope_state)

        fibsem_image.metadata.compare_image_settings(image_settings)
        print("bla")
        return fibsem_image

    def _get_ib_image():
        pass


    def last_image():
        pass
    
    def autocontrast(self, beam_type:BeamType) -> None:
        if beam_type.name == BeamType.ELECTRON:
            self.connection.SEM.Detector.StartAutoSignal(0)

    def reset_beam_shifts(self):
        pass<|MERGE_RESOLUTION|>--- conflicted
+++ resolved
@@ -226,17 +226,10 @@
     def acquire_image(
         self, image_settings=ImageSettings
     ) -> FibsemImage:
-<<<<<<< HEAD
         if image_settings.beam_type == BeamType.ELECTRON:
             image = self.get_eb_image(image_settings)
         if image_settings.beam_type == BeamType.ION:
             image = self.get_ib_image(image_settings)
-=======
-        if image_settings.beam_type.name == BeamType.ELECTRON:
-            image = self._get_eb_image(image_settings)
-        if image_settings.beam_type.name == BeamType.ION:
-            image = self._get_ib_image(image_settings)
->>>>>>> c1b0e573
         return image
 
     def _get_eb_image(self, image_settings =ImageSettings) -> FibsemImage:
